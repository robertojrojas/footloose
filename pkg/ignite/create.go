package ignite

import (
	"fmt"
<<<<<<< HEAD
	"path"
	"path/filepath"
=======
	"net"
>>>>>>> d2487e1a

	"github.com/weaveworks/footloose/pkg/config"
	"github.com/weaveworks/footloose/pkg/exec"
)

const (
	IgniteName = "ignite"
)

// This offset is incremented for each port so we avoid
// duplicate port bindings (and hopefully port collisions).
var portOffset uint16

// Create creates a container with "docker create", with some error handling
// it will return the ID of the created container if any, even on error
func Create(name string, spec *config.Machine, pubKeyPath string) (id string, err error) {

	runArgs := []string{
		"run",
		spec.Image,
		fmt.Sprintf("--name=%s", name),
		fmt.Sprintf("--cpus=%d", spec.IgniteConfig().CPUs),
		fmt.Sprintf("--memory=%s", spec.IgniteConfig().Memory),
		fmt.Sprintf("--size=%s", spec.IgniteConfig().Disk),
		fmt.Sprintf("--kernel-image=%s", spec.IgniteConfig().Kernel),
		fmt.Sprintf("--ssh=%s", pubKeyPath),
	}

	copyFiles := spec.IgniteConfig().CopyFiles
	if copyFiles == nil {
		copyFiles = make(map[string]string)
	}
	for _, v := range setupCopyFiles(copyFiles) {
		runArgs = append(runArgs, v)
	}

	for _, mapping := range spec.PortMappings {
		if mapping.HostPort == 0 {
			// If not defined, set the host port to a random free ephemeral port
			var err error
			if mapping.HostPort, err = freePort(); err != nil {
				return "", err
			}
		} else {
			// If defined, apply an offset so all VMs won't use the same port
			mapping.HostPort += portOffset
			portOffset++
		}

		runArgs = append(runArgs, fmt.Sprintf("--ports=%d:%d", int(mapping.HostPort), mapping.ContainerPort))
	}

	_, err = exec.ExecuteCommand(execName, runArgs...)
	return "", err
}

func setupCopyFiles(copyFiles map[string]string) []string {
	ret := []string{}
	for k, v := range copyFiles {
		s := fmt.Sprintf("--copy-files=%s:%s", toAbs(k), v)
		ret = append(ret, s)
	}
	return ret
}

func toAbs(p string) string {
	ap := p
	if !path.IsAbs(ap) {
		aap, err := filepath.Abs(ap)
		ap = aap
		// if Abs reports an error just return the original path 'p'
		if err != nil {
			ap = p
		}
	}
	return ap
}

func IsCreated(name string) bool {
	_, err := exec.ExecuteCommand(execName, "logs", name)
	if err != nil {
		return false
	}
	return true
}

// freePort requests a free/open ephemeral port from the kernel
// Heavily inspired by https://github.com/phayes/freeport/blob/master/freeport.go
func freePort() (uint16, error) {
	addr, err := net.ResolveTCPAddr("tcp", "localhost:0")
	if err != nil {
		return 0, err
	}

	l, err := net.ListenTCP("tcp", addr)
	if err != nil {
		return 0, err
	}
	defer l.Close()

	return uint16(l.Addr().(*net.TCPAddr).Port), nil
}<|MERGE_RESOLUTION|>--- conflicted
+++ resolved
@@ -2,12 +2,9 @@
 
 import (
 	"fmt"
-<<<<<<< HEAD
+	"net"
 	"path"
 	"path/filepath"
-=======
-	"net"
->>>>>>> d2487e1a
 
 	"github.com/weaveworks/footloose/pkg/config"
 	"github.com/weaveworks/footloose/pkg/exec"
