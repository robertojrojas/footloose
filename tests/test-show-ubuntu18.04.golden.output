--- conflicted
+++ resolved
@@ -1,11 +1,5 @@
-<<<<<<< HEAD
              NAME              HOSTNAME  PORTS  IP              IMAGE              CMD   STATE   
-
   test-show-ubuntu18.04-node0  node0     0->22      quay.io/footloose/ubuntu18.04       Stopped  
-=======
-  NAME                         HOSTNAME  PORTS  IMAGE                          CMD  STATE    
-  test-show-ubuntu18.04-node0  node0     22->0  quay.io/footloose/ubuntu18.04       Stopped  
->>>>>>> a52a7b38
 {
   "machines": [
     {
