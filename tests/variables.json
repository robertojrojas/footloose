--- conflicted
+++ resolved
@@ -3,12 +3,8 @@
     "amazonlinux2",
     "centos7",
     "fedora29",
-<<<<<<< HEAD
     "ubuntu16.04",
-    "ubuntu18.04"
-=======
     "ubuntu18.04",
     "debian10"
->>>>>>> 1757033e
   ]
 }